--- conflicted
+++ resolved
@@ -7,11 +7,7 @@
 import CUDA: cu, CuArray
 import CUDA.CUSPARSE: CuSparseVector, CuSparseMatrixCSC, CuSparseMatrixCSR, AbstractCuSparseArray
 import SparseArrays: AbstractSparseMatrix, sparse, SparseVector, SparseMatrixCSC
-<<<<<<< HEAD
-import SciMLOperators: ScalarOperator, MatrixOperator, ScaledOperator, AddedOperator
-=======
-import SciMLOperators: MatrixOperator, ScaledOperator, AddedOperator, AbstractSciMLOperator
->>>>>>> e09450f1
+import SciMLOperators: ScalarOperator, MatrixOperator, ScaledOperator, AddedOperator, AbstractSciMLOperator
 
 @doc raw"""
     cu(M::AbstractHEOMLSMatrix; word_size::Union{Val,Int} = Val(64))
@@ -78,39 +74,16 @@
 end
 
 CuSparseMatrixCSC{T}(M::HEOMSuperOp) where {T} =
-<<<<<<< HEAD
-    HEOMSuperOp(_convert_to_gpu_matrix(M.data, T), M.dimensions, M.N, M.parity)
-
-function _convert_to_gpu_matrix(A::AbstractSparseMatrix, ElType::Type{T}) where {T<:Number}
-    if A isa CuSparseMatrixCSC{ElType,Int32}
-        return A
-    elseif A isa CuSparseMatrixCSC
-        colptr = CuArray{Int32}(A.colPtr)
-        rowval = CuArray{Int32}(A.rowVal)
-        nzval = CuArray{ElType}(A.nzVal)
-        return CuSparseMatrixCSC{ElType,Int32}(colptr, rowval, nzval, size(A))
-    else
-        colptr = CuArray{Int32}(A.colptr)
-        rowval = CuArray{Int32}(A.rowval)
-        nzval = CuArray{ElType}(A.nzval)
-        return CuSparseMatrixCSC{ElType,Int32}(colptr, rowval, nzval, size(A))
-    end
-end
-_convert_to_gpu_matrix(A::ScalarOperator, ElType) = ScalarOperator(ElType(A.val), A.update_func)
-_convert_to_gpu_matrix(A::MatrixOperator, ElType) = MatrixOperator(_convert_to_gpu_matrix(A.A, ElType))
-_convert_to_gpu_matrix(A::ScaledOperator, ElType) =
-    ScaledOperator(_convert_to_gpu_matrix(A.λ, ElType), _convert_to_gpu_matrix(A.L, ElType))
-_convert_to_gpu_matrix(A::AddedOperator, ElType) = AddedOperator(map(op -> _convert_to_gpu_matrix(op, ElType), A.ops))
-=======
     HEOMSuperOp(_convert_to_gpu_matrix(M.data, CuSparseMatrixCSC{T}), M.dimensions, M.N, M.parity)
 CuSparseMatrixCSR{T}(M::HEOMSuperOp) where {T} =
     HEOMSuperOp(_convert_to_gpu_matrix(M.data, CuSparseMatrixCSR{T}), M.dimensions, M.N, M.parity)
 
 _convert_to_gpu_matrix(A::AbstractSparseMatrix, MType::Type{T}) where {T<:AbstractCuSparseArray} = MType(A)
+_convert_to_gpu_matrix(A::ScalarOperator, MType) = ScalarOperator(eltype(MType)(A.val), A.update_func)
 _convert_to_gpu_matrix(A::MatrixOperator, MType) = MatrixOperator(_convert_to_gpu_matrix(A.A, MType))
-_convert_to_gpu_matrix(A::ScaledOperator, MType) = ScaledOperator(A.λ, _convert_to_gpu_matrix(A.L, MType))
+_convert_to_gpu_matrix(A::ScaledOperator, MType) =
+    ScaledOperator(_convert_to_gpu_matrix(A.λ, MType), _convert_to_gpu_matrix(A.L, MType))
 _convert_to_gpu_matrix(A::AddedOperator, MType) = AddedOperator(map(op -> _convert_to_gpu_matrix(op, MType), A.ops))
->>>>>>> e09450f1
 
 # change the type of `ADOs` to match the type of HEOMLS matrix
 _HandleVectorType(M::Type{<:AbstractCuSparseArray}, V::SparseVector) = CuArray{_complex_float_type(eltype(M))}(V)
