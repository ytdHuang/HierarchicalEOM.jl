--- conflicted
+++ resolved
@@ -7,8 +7,5 @@
 
 [compat]
 Documenter = "0.27"
-<<<<<<< HEAD
 Literate = "2"
-=======
-Plots = "1"
->>>>>>> edb72505
+Plots = "1"