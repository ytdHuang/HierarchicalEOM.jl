--- conflicted
+++ resolved
@@ -47,13 +47,7 @@
     idx_start = 1 + D2 * (idx - 1)
     return SparseVector(N * D2, [idx_start + n * (D + 1) for n in 0:(D-1)], ones(T, D))
 end
-<<<<<<< HEAD
-_Tr(M::AbstractHEOMLSMatrix, idx::Int = 1) = _Tr(_get_SciML_matrix_wrapper(M), M.dimensions, M.N, idx)
-_Tr(MType::Type{<:SparseMatrixCSC}, dimensions::Dimensions, N::Int, idx::Int = 1) =
-    _Tr(eltype(MType), dimensions, N, idx)
-=======
-_Tr(M::AbstractHEOMLSMatrix) = _Tr(eltype(M), M.dimensions, M.N)
->>>>>>> 0d0e5d60
+_Tr(M::AbstractHEOMLSMatrix, idx::Int = 1) = _Tr(eltype(M), M.dimensions, M.N, idx)
 
 function HandleMatrixType(
     M::AbstractQuantumObject,
