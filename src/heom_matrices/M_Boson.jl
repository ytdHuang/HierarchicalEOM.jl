--- conflicted
+++ resolved
@@ -93,24 +93,19 @@
 
     # start to construct the matrix
     Nthread = nthreads()
-<<<<<<< HEAD
     λ0 = ScalarOperator(0) # this is just a key for conventional (time-independent) HEOMLS
     L_row = Dict{ScalarOperator,Vector{Vector{Int}}}(λ0 => Vector{Int}[Int[] for _ in 1:Nthread])
     L_col = Dict{ScalarOperator,Vector{Vector{Int}}}(λ0 => Vector{Int}[Int[] for _ in 1:Nthread])
     L_val = Dict{ScalarOperator,Vector{Vector{ComplexF64}}}(λ0 => Vector{ComplexF64}[ComplexF64[] for _ in 1:Nthread])
+    chnls = Dict{ScalarOperator,Channel}(λ0 => Channel{Tuple{Vector{Int},Vector{Int},Vector{ComplexF64}}}(Nthread))
+    foreach(i -> put!(chnls[λ0], (L_row[λ0][i], L_col[λ0][i], L_val[λ0][i])), 1:Nthread)
     for λ in td_scalars
         L_row[λ] = Vector{Int}[Int[] for _ in 1:Nthread]
         L_col[λ] = Vector{Int}[Int[] for _ in 1:Nthread]
         L_val[λ] = Vector{ComplexF64}[ComplexF64[] for _ in 1:Nthread]
-    end
-
-=======
-    L_row = [Int[] for _ in 1:Nthread]
-    L_col = [Int[] for _ in 1:Nthread]
-    L_val = [ComplexF64[] for _ in 1:Nthread]
-    chnl = Channel{Tuple{Vector{Int},Vector{Int},Vector{ComplexF64}}}(Nthread)
-    foreach(i -> put!(chnl, (L_row[i], L_col[i], L_val[i])), 1:Nthread)
->>>>>>> 7f44cc92
+        chnls[λ] = Channel{Tuple{Vector{Int},Vector{Int},Vector{ComplexF64}}}(Nthread)
+        foreach(i -> put!(chnls[λ], (L_row[λ][i], L_col[λ][i], L_val[λ][i])), 1:Nthread)
+    end
     if verbose
         println("Preparing block matrices for HEOM Liouvillian superoperator (using $(Nthread) threads)...")
         flush(stdout)
@@ -126,13 +121,10 @@
         else
             op = Lsys
         end
-<<<<<<< HEAD
-        add_operator!(op, L_row[λ0][tID], L_col[λ0][tID], L_val[λ0][tID], Nado, idx, idx)
-=======
-        L_tuple = take!(chnl)
+
+        L_tuple = take!(chnls[λ0])
         add_operator!(op, L_tuple[1], L_tuple[2], L_tuple[3], Nado, idx, idx)
-        put!(chnl, L_tuple)
->>>>>>> 7f44cc92
+        put!(chnls[λ0], L_tuple)
 
         # connect to bosonic (n+1)th- & (n-1)th- level superoperator
         mode = 0
@@ -148,18 +140,15 @@
                     if haskey(nvec2idx, nvec_neigh)
                         idx_neigh = nvec2idx[nvec_neigh]
                         op = minus_i_D_op(bB, k, n_k)
-<<<<<<< HEAD
+
                         if bB isa AbstractBosonFunctionField
                             λ = bB.η[k]
                         else
                             λ = λ0
                         end
-                        add_operator!(op, L_row[λ][tID], L_col[λ][tID], L_val[λ][tID], Nado, idx, idx_neigh)
-=======
-                        L_tuple = take!(chnl)
+                        L_tuple = take!(chnls[λ])
                         add_operator!(op, L_tuple[1], L_tuple[2], L_tuple[3], Nado, idx, idx_neigh)
-                        put!(chnl, L_tuple)
->>>>>>> 7f44cc92
+                        put!(chnls[λ], L_tuple)
                     end
                     Nvec_plus!(nvec_neigh, mode)
                 end
@@ -170,13 +159,10 @@
                     if haskey(nvec2idx, nvec_neigh)
                         idx_neigh = nvec2idx[nvec_neigh]
                         op = minus_i_B_op(bB)
-<<<<<<< HEAD
-                        add_operator!(op, L_row[λ0][tID], L_col[λ0][tID], L_val[λ0][tID], Nado, idx, idx_neigh)
-=======
-                        L_tuple = take!(chnl)
+
+                        L_tuple = take!(chnls[λ0])
                         add_operator!(op, L_tuple[1], L_tuple[2], L_tuple[3], Nado, idx, idx_neigh)
-                        put!(chnl, L_tuple)
->>>>>>> 7f44cc92
+                        put!(chnls[λ0], L_tuple)
                     end
                     Nvec_minus!(nvec_neigh, mode)
                 end
