--- conflicted
+++ resolved
@@ -284,16 +284,10 @@
     return tr_e_ops
 end
 
-<<<<<<< HEAD
 _generate_Eops(M::AbstractHEOMLSMatrix, e_ops::AbstractVector{T}, Id_sys, Id_HEOM) where {T<:ADOs} =
     [_HandleTraceVectorType(M, ados.data) for ados in e_ops]
 
-struct HEOMsolveCallback{TT,TE,TEXPV<:AbstractMatrix}
-    times::TT
-    is_empty_e_ops::Bool
-=======
 struct SaveFuncHEOMSolve{TE,PT<:Union{Nothing,ProgressBar},IT,TEXPV<:Union{Nothing,AbstractMatrix}}
->>>>>>> 1938f0d0
     tr_e_ops::TE
     progr::PT
     iter::IT
